name: Build

on:
  pull_request:
    branches:
    - '*'
  push:
    branches:
    - '*'
  release:
    types:
      - published

defaults:
  run:
    shell: bash -l -eo pipefail {0}

jobs:
  build:
    name: Build ${{ matrix.os }} py${{ matrix.python-version }}
    runs-on: ${{ matrix.os }}

    strategy:
      fail-fast: true
      matrix:
        os: ['ubuntu-latest', 'macos-latest', 'windows-latest']
<<<<<<< HEAD
        python-version: ['3.8', '3.9', '3.10', '3.11']
=======
        python-version: ['3.9', '3.10', '3.11']
>>>>>>> fd1e922b

    steps:
    - name: Check out python-pdal
      uses: actions/checkout@v2

    - name: Check out python-pdal-plugins
      uses: actions/checkout@v2
      with:
        repository: PDAL/python-plugins
        path: ./plugins

    - name: Setup micromamba
      uses: mamba-org/provision-with-micromamba@main
      with:
        environment-file: .github/environment.yml
        extra-specs: |
          python=${{ matrix.python-version }}

    - name: Install python-pdal
      run: pip install .

    - name: Install python-pdal-plugins
      working-directory: ./plugins
      run: pip install .

    - name: Install pytest
      run: pip install --upgrade --force-reinstall pytest

    - name: Test
      run: |
        export PDAL_DRIVER_PATH=$(python -c "import os, skbuild; print(os.path.join('plugins', skbuild.constants.SKBUILD_DIR(), 'cmake-build'))")
        pdal --drivers
        py.test -v test/

    - name: Build wheel distribution
      if: matrix.os != 'ubuntu-latest'
      run: python setup.py --skip-cmake bdist_wheel

    - name: Build source distribution
      if: matrix.os == 'ubuntu-latest' && matrix.python-version == '3.10'
      run: python setup.py sdist

    - name: Upload distribution(s)
      uses: actions/upload-artifact@v2
      with:
        name: ${{ matrix.os }}-py${{ matrix.python-version }}
        path: ./dist/*

  publish:
    runs-on: ubuntu-latest
    needs: [build]

    steps:
    - name: Download distributions
      uses: actions/download-artifact@v2
      with:
        path: ./artifacts

    - name: Move artifacts to dist
      run: |
        mkdir dist
        find ./artifacts -type f -exec mv {} ./dist \;
        tree ./dist

    - name: Publish package
      uses: pypa/gh-action-pypi-publish@release/v1
      if: github.event_name == 'release' && github.event.action == 'published'
      with:
        user: __token__
        password: ${{ secrets.PYPI_TOKEN }}
        packages_dir: ./dist
        verbose: true<|MERGE_RESOLUTION|>--- conflicted
+++ resolved
@@ -24,12 +24,8 @@
       fail-fast: true
       matrix:
         os: ['ubuntu-latest', 'macos-latest', 'windows-latest']
-<<<<<<< HEAD
-        python-version: ['3.8', '3.9', '3.10', '3.11']
-=======
         python-version: ['3.9', '3.10', '3.11']
->>>>>>> fd1e922b
-
+        
     steps:
     - name: Check out python-pdal
       uses: actions/checkout@v2
